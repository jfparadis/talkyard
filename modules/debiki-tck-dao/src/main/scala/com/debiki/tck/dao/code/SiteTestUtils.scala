/**
 * Copyright (C) 2014 Kaj Magnus Lindberg (born 1979)
 *
 * This program is free software: you can redistribute it and/or modify
 * it under the terms of the GNU Affero General Public License as
 * published by the Free Software Foundation, either version 3 of the
 * License, or (at your option) any later version.
 *
 * This program is distributed in the hope that it will be useful,
 * but WITHOUT ANY WARRANTY; without even the implied warranty of
 * MERCHANTABILITY or FITNESS FOR A PARTICULAR PURPOSE.  See the
 * GNU Affero General Public License for more details.
 *
 * You should have received a copy of the GNU Affero General Public License
 * along with this program.  If not, see <http://www.gnu.org/licenses/>.
 */


package com.debiki.tck.dao.code

import com.debiki.core._
import com.debiki.core.{PostActionPayload => PAP}
import com.debiki.core.Prelude._
import java.{util => ju}

<<<<<<< HEAD

class SiteTestUtils(site: Site, val daoFactory: DbDaoFactory) {
=======
/*
class SiteTestUtils(site: Tenant, val daoFactory: DbDaoFactory) {
>>>>>>> 46e65cc4

  val dao = daoFactory.newSiteDbDao(site.id)

  val defaultPagePath = PagePath(site.id, "/", None, showId = true, pageSlug = "slug")
  val defaultPassword = "ThePassword"

  def defaultBody(userIdData: UserIdData, text: String) = RawPostAction.forNewPageBody(
    text = text,
    creationDati = new ju.Date,
    userIdData = userIdData,
    pageRole = PageRole.WebPage,
    approval = Some(Approval.WellBehavedUser))


  def defaultComment(userIdData: UserIdData, text: String = "Comment text") =
    RawPostAction.forNewPost(
      id = PageParts.UnassignedId, creationDati = new ju.Date,
      userIdData = userIdData,
      parentPostId = Some(PageParts.BodyId),
      text = text, approval = None)


  val DefaultPasswordFullName = "PasswordUserFullName"
  val DefaultPasswordUsername = "PasswordUserUsername"
  val DefaultPasswordEmail = "pswd-test@ex.com"

  def createPasswordRole(nameEmailBase: String = null): User = {
    val (name, username, email) =
      if (nameEmailBase ne null) {
        (nameEmailBase + "-FullName", nameEmailBase + "Username", nameEmailBase + "@ex.com")
      }
      else {
        (DefaultPasswordFullName, DefaultPasswordUsername, DefaultPasswordEmail)
      }
    val user = dao.createPasswordUser(NewPasswordUserData.create(name = name,
      username = username, email = email, password = defaultPassword, isAdmin = false,
      isOwner = false).get)
    val verifiedAt = Some(new ju.Date)
    dao.configRole(user.id, emailVerifiedAt = Some(verifiedAt))
    user.copy(emailVerifiedAt = verifiedAt)
  }


  val defaultGuestLoginAttempt = GuestLoginAttempt(
    ip = "1.1.1.1", date = new ju.Date,
    name = "GuestName", email = "guest-email@ex.com", guestCookie = "", website = "")


  def loginAsGuest(name: String, ip: String = "0.0.0.1"): User = {
    dao.loginAsGuest(defaultGuestLoginAttempt.copy(name = name, ip = ip)).user
  }


  def login(user: User, ip: String = "0.0.1.0"): LoginGrant = {
    dao.tryLogin(PasswordLoginAttempt(
      ip = ip, date = new ju.Date(),
      email = user.email, password = defaultPassword))
  }


  def loginViaEmail(emailId: EmailId): LoginGrant  = {
    dao.tryLogin(
      EmailLoginAttempt(ip = "?.?.?.?", date = new ju.Date(), emailId = emailId))
  }


  def createPageAndBody(loginGrant: LoginGrant, pageRole: PageRole, text: String): Page =
    createPageAndBody(loginGrant.user, pageRole, text)


  def createPageAndBody(user: User, pageRole: PageRole, text: String): Page = {
    val pagePartsNoId = PageParts(
      guid = "?", rawActions = defaultBody(UserIdData.newTest(user.id), text)::Nil)
    val page = dao.createPage(Page.newPage(
      pageRole, defaultPagePath, pagePartsNoId, publishDirectly = true,
      author = user))
    page
  }


  def addComment(loginGrant: LoginGrant, page: PageNoPath, text: String): (PageNoPath, Post) =
    addComment(loginGrant.user, page, text: String)


  def addComment(user: User, page: PageNoPath, text: String): (PageNoPath, Post) = {
    val postNoId = defaultComment(UserIdData.newTest(user.id), text)
    val (pageAfter, rawPost::Nil) = dao.savePageActions(page, postNoId::Nil)
    val post = pageAfter.parts.getPost(rawPost.id) getOrElse assErr("Dw7FK91R", "New post missing")
    (pageAfter, post)
  }


  def review(loginGrant: LoginGrant, page: PageNoPath, postId: PostId, approval: Approval)
        : PageNoPath =
    review(loginGrant.user, page, postId, approval)


  def review(user: User, page: PageNoPath, postId: PostId,
        approval: Approval): PageNoPath = {
    val reviewNoId = RawPostAction.toApprovePost(
      id = PageParts.UnassignedId, postId = postId, userIdData = UserIdData.newTest(user.id),
      ctime = new ju.Date(), approval = approval)
    val (updatedPage, review) = dao.savePageActions(page + user, reviewNoId::Nil)
    updatedPage
  }


  def vote(loginGrant: LoginGrant, pageNoVote: PageNoPath, postId: PostId, voteType: PAP.Vote)
        : (PageNoPath, RawPostAction[PAP.Vote]) =
    vote(loginGrant.user, pageNoVote, postId, voteType)


  def vote(user: User, pageNoVote: PageNoPath, postId: PostId, voteType: PAP.Vote)
        : (PageNoPath, RawPostAction[PAP.Vote]) = {
    val voteNoId = RawPostAction(
      id = PageParts.UnassignedId,
      postId = postId,
      creationDati = new ju.Date(),
      userIdData = UserIdData.newTest(userId = user.id),
      payload = voteType)
    val (pageWithVote, List(vote)) = dao.savePageActions(pageNoVote, voteNoId::Nil)
    val voteWithId = voteNoId.copy(id = vote.id)
    assert(voteWithId == vote)
    (pageWithVote, vote.asInstanceOf[RawPostAction[PAP.Vote]])
  }
}
*/<|MERGE_RESOLUTION|>--- conflicted
+++ resolved
@@ -23,13 +23,9 @@
 import com.debiki.core.Prelude._
 import java.{util => ju}
 
-<<<<<<< HEAD
 
+/*
 class SiteTestUtils(site: Site, val daoFactory: DbDaoFactory) {
-=======
-/*
-class SiteTestUtils(site: Tenant, val daoFactory: DbDaoFactory) {
->>>>>>> 46e65cc4
 
   val dao = daoFactory.newSiteDbDao(site.id)
 
