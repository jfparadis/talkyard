/* Bootstraps Debiki's browser stuff.
 * Copyright (C) 2010-2013 Kaj Magnus Lindberg (born 1979)
 *
 * This program is free software: you can redistribute it and/or modify
 * it under the terms of the GNU Affero General Public License as
 * published by the Free Software Foundation, either version 3 of the
 * License, or (at your option) any later version.
 *
 * This program is distributed in the hope that it will be useful,
 * but WITHOUT ANY WARRANTY; without even the implied warranty of
 * MERCHANTABILITY or FITNESS FOR A PARTICULAR PURPOSE.  See the
 * GNU Affero General Public License for more details.
 *
 * You should have received a copy of the GNU Affero General Public License
 * along with this program.  If not, see <http://www.gnu.org/licenses/>.
 */

"use strict";

var d = { i: debiki.internal, u: debiki.v0.util };

d.i.TitleId = 0;
d.i.BodyId = 1;


// Debiki convention: Dialog elem tabindexes should vary from 101 to 109.
// HTML generation code assumes this, too. See Debiki for Developers, #7bZG31.
d.i.DEBIKI_TABINDEX_DIALOG_MAX = 109;


function $initStep4() {
  d.i.makeThreadResizableForPost(this);
};


function fireLoginOrLogout() {
  if (debiki2.ReactStore.getUser().isLoggedIn) {
    d.i.refreshFormXsrfTokens();
  }
};


function handleLoginInOtherBrowserTab() {
  var currentUser = debiki2.ReactStore.getUser();
  var sessionId = $.cookie('dwCoSid');
  if (currentUser.isLoggedIn) {
    if (sessionId) {
      // Session id example: (parts: hash, user id, name, login time, random value)
      // 'Y1pBlH7vY4JW9A.11.Magnus.1316266102779.15gl0p4xf7'
      var parts = sessionId.split('.');
      var newUserId = parts[1];
      if (currentUser.userId !== newUserId) {
        // We've logged in as another user in another browser tab.
        debiki2.ReactActions.login();
      }
    }
    else {
      // We've logged out in another browser tab.
      debiki2.ReactActions.logout();
    }
  }
  else if (sessionId) {
    // We've logged in in another browser tab.
    debiki2.ReactActions.login();
  }
}


function registerEventHandlersFireLoginOut() {

  // Hide all action forms, since they will be slided in.
  $('#dw-hidden-templates .dw-fs').hide();

  fireLoginOrLogout();

  // If the user switches browser tab, s/he might logout and login
  // in another tab. That'd invalidate all xsrf tokens on this page,
  // and user specific permissions and ratings info (for this tab).
  // Therefore, when the user switches back to this tab, check
  // if a new session has been started.
  $(window).on('focus', handleLoginInOtherBrowserTab);

  //{{{ What will work w/ IE?
  // See http://stackoverflow.com/a/5556858/694469
  // But: "This script breaks down in IE(8) when you have a textarea on the
  // page.  When you click on the textarea, the document and window both
  // lose focus"
  //// IE EVENTS
  //$(document).bind('focusin', function(){
  //    alert('document focusin');
  //});
  //if (/*@cc_on!@*/false) { // check for Internet Explorer
  //  document.onfocusin = onFocus;
  //  document.onfocusout = onBlur;
  //} else {
  //  window.onfocus = onFocus;
  //  window.onblur = onBlur;
  //}
  //
  // http://stackoverflow.com/a/6184276/694469
  //window.addEventListener('focus', function() {
  //  document.title = 'focused';
  //});
  //window.addEventListener('blur', function() {
  //    document.title = 'not focused';
  //});
  //}}}
};


/**
 * XSRF token refresh, and JSON vulnerability protection
 * ((Details: Strips a certain reply prefix. This prevents the JSON
 * from being parsed as Javascript from a <script> tag. This'd otherwise
 * allow third party websites to turn your JSON resource URL into JSONP
 * request under some conditions, see:
 *   http://docs.angularjs.org/api/ng.$http, the "JSON Vulnerability
 * Protection" section, and:
 *   http://haacked.com/archive/2008/11/20/anatomy-of-a-subtle-json-vulnerability.aspx/ ))
 */
function configureAjaxRequests() {
  $.ajaxSetup({
    // There're questions at StackOverflow asking why `cache: false`
    // doesn't work with IE8. Does it not? I've not yet tested.
    cache: false,
    dataFilter: function (response, type) {
      // Don't know why, but `type` is alwyas undefined, so won't work:
      // if (type !== 'json') return response;
      // Sometimes, in FF (at least) and when the server replies 200 OK
      // with no body it seems, `response` is the `document` itself,
      // oddly enough, not a string.
      if (typeof response === 'string')
        response = response.replace(/^\)\]}',\n/, '');
      return response;
    },
    complete: function() {
      // Refresh <form> xsrf tokens, in case the server set a new cookie.
      // (That happens if the user logs in, or if I change certain server
      // side XSRF code, or perhaps I'll some day decide that XSRF tokens
      /// will be valid for one month only.)
      d.i.refreshFormXsrfTokens();
    }
  });
};



d.i.refreshFormXsrfTokens = function() {
  var token = $.cookie('XSRF-TOKEN');
  $('input.dw-fi-xsrf').attr('value', token);
};



function runSiteConfigScripts() {
  var configScripts = $('head script[type="text/x-debiki-config"]');
  configScripts.each(function() {
    var javascriptCode = $(this).text();
    eval(javascriptCode);
  });
};



/**
 * Renders the page, step by step, to reduce page loading time. (When the
 * first step is done, the user should conceive the page as mostly loaded.)
 */
function renderDiscussionPage() {

  configureAjaxRequests();

  var $posts = $('.debiki .dw-p:not(.dw-p-ttl)');

  (d.u.workAroundAndroidZoomBug || function() {})($);

  // IE 6, 7 and 8 specific elems (e.g. upgrade-to-newer-browser info)
  // (Could do this on the server instead, that'd work also with Javascript
  // disabled. But people who know what javascript is and disable it,
  // probably don't use IE 6 and 7? So this'll be fine for now.)
  var $body =  $('body');
  if ($.browser.msie && $.browser.version.length == 1) {
    if ($.browser.version < '8') $body.addClass('dw-ua-lte-ie7');
    if ($.browser.version < '9') $body.addClass('dw-ua-lte-ie8');
  }

  d.i.showCurLocationInSiteNav();

  // Do this before rendering the page.
  d.i.layout = d.i.chooseLayout();
  d.i.layoutThreads();

  //debiki2.renderer.renderTitleBodyComments();
  renderTitleBodyComments();

  var steps = [];

  steps.push(function() {
    debiki2.ReactStore.activateUserSpecificData();

    if (d.i.layout === 'TreeLayout' && !Modernizr.touch) {
      d.i.initUtterscrollAndTips();
    }

    // Show root post actions initially.
    $('.dw-depth-0 > .dw-p-as').addClass('dw-p-as-shown').attr('id', 'dw-p-as-shown');
    // Don't dim any horizontal root post reply button.
    $('.dw-p-as-hz-reply').addClass('dw-p-as-shown');
  });

  steps.push(function() {
    debiki2.initAllReactRoots();
    registerEventHandlersFireLoginOut();
  });

  // COULD fire login earlier; it's confusing that the 'Login' link
  // is visible for rather long, when you load a *huge* page.
  steps.push(function() {
    $posts.each($initStep4)
  });

  // If #post-X is specified in the URL, ensure all posts leading up to
  // and including X have been loaded. Then scroll to X.
  steps.push(function() {
    d.i.ensureAnyAnchorPostLoaded(function() {
      d.i.scrollToUrlAnchorPost();
      debiki2.postnavigation.renderPostNavigationPanel();
    });
  });

  // Disable for now, I'll rewrite it to consider timestamps.
  //steps.push(d.i.startNextUnreadPostCycler);

  steps.push(function() {
    d.i.makePinsDragsortable();
<<<<<<< HEAD
=======
    debiki2.ReactStore.activateUserSpecificData(); // do before registerEventHandlersFireLoginOut?
>>>>>>> 600e0262
  });

  steps.push(function() {
    debiki.scriptLoad.resolve();
    runSiteConfigScripts();
  });

  steps.push(function() {
    debiki2.sidebar.UnreadCommentsTracker.start();
  });

  function runNextStep() {
    steps[0]();
    steps.shift();
    if (steps.length > 0)
      setTimeout(runNextStep, 70);
  }

  setTimeout(runNextStep, 60);
};


/**
 * Use this function if there is no root post on the page, but only meta info.
 * (Otherwise, if you use `renderDiscussionPage()`, some error happens, which kills
 * other Javascript that runs on page load.)
 */
d.i.renderEmptyPage = function() {
  // (Don't skip all steps, although the page is empty. For example, the admin
  // dashbar depends on login/logout events, and it's shown even if there's no
  // root post — e.g. on blog list pages, which list child pages only but no
  // main title or article.)
  configureAjaxRequests();
  if (!Modernizr.touch) {
    d.i.initUtterscrollAndTips();
  }
  debiki2.initAllReactRoots();
  debiki2.ReactStore.activateUserSpecificData();
  fireLoginOrLogout();
};


d.i.startDiscussionPage = function() {
  $(function() {
    // Import LiveScript's prelude, http://gkz.github.com/prelude-ls/.
    prelude.installPrelude(window);

    if ($('.dw-page').length) {
      renderDiscussionPage();
    }
    else {
      // Skip most of the rendering step, since there is no Debiki page present.
      d.i.renderEmptyPage();
    }
  });
};


d.i.startEmbeddedEditor = function() {
  configureAjaxRequests();
  debiki2.editor.createEditor();
};


// vim: fdm=marker et ts=2 sw=2 fo=tcqwn list<|MERGE_RESOLUTION|>--- conflicted
+++ resolved
@@ -233,10 +233,6 @@
 
   steps.push(function() {
     d.i.makePinsDragsortable();
-<<<<<<< HEAD
-=======
-    debiki2.ReactStore.activateUserSpecificData(); // do before registerEventHandlersFireLoginOut?
->>>>>>> 600e0262
   });
 
   steps.push(function() {
