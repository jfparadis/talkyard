/*!
 * Copyright (C) 2015 Kaj Magnus Lindberg (born 1979)
 *
 * This program is free software: you can redistribute it and/or modify
 * it under the terms of the GNU Affero General Public License as
 * published by the Free Software Foundation, either version 3 of the
 * License, or (at your option) any later version.
 *
 * This program is distributed in the hope that it will be useful,
 * but WITHOUT ANY WARRANTY; without even the implied warranty of
 * MERCHANTABILITY or FITNESS FOR A PARTICULAR PURPOSE.  See the
 * GNU Affero General Public License for more details.
 *
 * You should have received a copy of the GNU Affero General Public License
 * along with this program.  If not, see <http://www.gnu.org/licenses/>.
 */

$topbarButtonPaddingTop = 7px

html:not(.dw-react-started)
  #dw-topbar-btns
    visibility: hidden;  // display:none not good, because then other elems too close

.esTopbarWrap
  position: relative;
  z-index: 1;

// New:
.esTopBar
  clearfix()

  .caret
    display: none;

  .esAvtrName
    margin-left: 6px;
    .btn
      padding-right: 0;

  .dw-menu
    .icon-menu
      font-size: 130%;
      color: hsl(0, 0%, 50%);

  .dw-login.dw-login.dw-login // oh well
    padding-top: 3px;
    padding-bottom: 4px;
    top: 1px;
    position: relative;
    font-weight: bold;
    color: #fff;

  .esNotf
    [class^=icon-],
    [class*= icon-]
      font-size: 13px;

<<<<<<< HEAD

.esOpenPagebarBtn,
.esOpenWatchbarBtn
  border: none;
  position: relative;
  top: 5px;
  padding: 12px 12px;

.esOpenPagebarBtn
  float: right;
html.es-pagebar-open
  .esOpenPagebarBtn
    display: none;


.esOpenWatchbarBtn
  float: left;
html.es-watchbar-open
  .esOpenWatchbarBtn
    display: none;
=======
  .esNotf-unseen a
    background: hsl($uiHue, 100%, 95.5%);
    color: hsl($uiHue, 90%, 20%);
    margin-bottom: 2px;
    &:hover
      background: hsl(207,100%,90%);
>>>>>>> 41b4aa5f


// Avoid flash-of-login-button when already logged in.
html:not(.dw-react-started)
  .dw-topbar-btns
    visibility: hidden;

.esAvtrName
  display: inline-block;

  .btn
    padding-left: 3px !important;  // !important because of bat styles below in this file

  // Should remove weird styles from edAvtr. Oh well.
  .edAvtr
    float: none;
    position: static;
    left: 0;
    display: inline-block;
    vertical-align: middle;
    img
      height: 25px;
      &:hover
        opacity: 1;

  .esAvtrName_you,
  .esAvtrName_name
    color: #666;
    letter-spacing: 0.2px;
    vertical-align: middle;
    font-size: 13.5px;

  // Replace the user's perhaps long username with "You" if screen too narrow.
  .esAvtrName_you
    display: none;
  @media (max-width: 640px)
    .esAvtrName_name
      display: none;
    .esAvtrName_you
      display: inline-block;
  @media (max-width: 480px)
    .esAvtrName_you
      display: none;

.esNotfIcon
  display: inline-block;
  width: 21px;
  height: 21px;
  line-height: 20px;
  margin-left: 3px;
  border-radius: 50%;
  color: white;
  font-size: 15px;
  position: relative;
  text-align: center;

.esNotfIcon-wide
  width: 25px;

.esAvtrName .esNotfIcon
  top: 2px;
.esMenu .esNotfIcon
  top: -1px;
  &:first-child
    margin-left: 1px;
  &:last-child
    margin-right: 3px;

.esAvtrName_name + .esNotfIcon
  margin-left: 6px;

.esNotfIcon-toMe
  background: hsl($uiHue, 100%, 44%)
.esNotfIcon-toOthers
  background: hsl($uiHue, 90%, 70%);
.esNotfIcon-other
  background: hsl(0, 0%, 73%);

.esNotfIcon-reviewUrgent
  background: hsl(0, 100%, 49%);
.esNotfIcon-reviewOther
  background: hsl(0, 100%, 75%);


// Old:
.esTopBar
  z-index: 1;
  min-height: 51px; // avoids height changes when filled with contents

  .dw-topbar-title
    float: left; // needed if window narrow
    .dw-t, .dw-p, .dw-p-bd, .dw-p-bd-blk
      margin: 0;
      padding: 0;
    h1
      margin: 33px 0 15px 0;
      padding: 0;
      font-size: 26px;

    .dw-p-ttl-e,
    .container
      @media (min-width: 800px)
        width: 350px;
      @media (min-width: 1100px)
        width: 500px;

  .btn
    &.dw-goto,
    &.dw-login,
    &.dw-admin,
    &.dw-a-tools
      font-size: 1em;
      &.dw-a-tools
          font-size: 13.5px;
      a
        color: #555;

      box-sizing: content-box;
      color: hsl(0, 0%, 23%);
      border: none;
      padding: $topbarButtonPaddingTop 8px 7px 8px;

      &.dw-scrollback
        padding-left: 2px;

      &:hover
        color: hsl($uiHue, 100%, 20%);
        background: hsl($uiHue, 100%, 94%);

      min-width: 40px;

    &.dw-scrollback .icon-down-dir:before
      font-size: 16px;
      // rotate so points leftwards not down
      -webkit-transform: rotate(90deg);
      -moz-transform: rotate(90deg);
      -ms-transform: rotate(90deg);
      -o-transform: rotate(90deg);
      transform: rotate(90deg);
      position: relative;
      top: 1px;
      margin: 0;

    &.dw-scrollback
      padding-left: 3px;
      margin-left: 0;

  .dw-goto-btns
    float: left;

  .dw-topbar-btns
    float: right;
    margin-top: 15px;

    .btn
      border-radius: 0;
      border: none;

    .dw-name
      font-weight: bold;
      color: hsl($uiHue, 48%, 50%);
      // Align with button texts, not sure why needed.
      position: relative;
      top: 2px;
      cursor: pointer;


      .icon-settings:before
        position: relative;
        top: 1px;

      &.dw-search,
      &.dw-menu
        font-size: 130%;
        color: #666;

        span:before
          font-weight: bold;

      &.dw-menu
        margin-left: 0;

        .caret
          display: none;


  #dw-search-form
    position: absolute;
    right: 0px;
    top: 0px;
    z-index: 1001;  // above sidebar
    background: white;
    width: 360px;
    border: 2px solid rgb(187, 187, 187);
    padding: 20px 15px 10px 10px;

    input
      width: 100%;


.dw-lower-right-corner
  position: absolute; bottom: 0px; right: 0px;


.dw-fixed-topbar-wrap
  position: relative;
  z-index: 1010;
  background: white;
  box-shadow: 0 14px 20px white;

  .esTopBar
    min-height: auto;
    margin: 4px 0;

    margin: 4px 0;
    @media (max-height: 550px)
      margin: 2px 0;
    @media (max-height: 420px)
      margin: 1px 0;
    @media (max-height: 220px)
      margin: 0;

    .dw-topbar-title
      @media (max-width: 610px)
        display: none;
    h1.dw-p-ttl
      margin: 5px 0 0;
      font-size: 18px;

    .btn
      font-size: 13px;

    /* Make buttons easier to click on small screens.
    .dw-scrollback,
    .dw-login,
    .dw-admin,
    .dw-a-tools
      padding-top: $topbarButtonPaddingTop;

    .dw-goto,
    .dw-scrollback
      padding-top: $topbarButtonPaddingTop;
      */

    .dw-topbar-btns
      margin-top: 0;

    .dropdown-toggle
      padding-top: 3px;
      padding-bottom: 3px;

// vim: fdm=marker et ts=2 sw=2 tw=0 fo=r list<|MERGE_RESOLUTION|>--- conflicted
+++ resolved
@@ -55,7 +55,13 @@
     [class*= icon-]
       font-size: 13px;
 
-<<<<<<< HEAD
+  .esNotf-unseen a
+    background: hsl($uiHue, 100%, 95.5%);
+    color: hsl($uiHue, 90%, 20%);
+    margin-bottom: 2px;
+    &:hover
+      background: hsl(207,100%,90%);
+
 
 .esOpenPagebarBtn,
 .esOpenWatchbarBtn
@@ -76,14 +82,6 @@
 html.es-watchbar-open
   .esOpenWatchbarBtn
     display: none;
-=======
-  .esNotf-unseen a
-    background: hsl($uiHue, 100%, 95.5%);
-    color: hsl($uiHue, 90%, 20%);
-    margin-bottom: 2px;
-    &:hover
-      background: hsl(207,100%,90%);
->>>>>>> 41b4aa5f
 
 
 // Avoid flash-of-login-button when already logged in.
